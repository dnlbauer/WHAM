--- conflicted
+++ resolved
@@ -1,11 +1,6 @@
 name: wham
-<<<<<<< HEAD
 version: "1.0.0"
-author: D. Bauer <bauer@bio.tu-darmstadt.de>
-=======
-version: "0.9.9"
 author: D. Bauer <bauer@cbs.tu-darmstadt.de>
->>>>>>> 18debf1a
 about: |
   wham is a fast implementation of the weighted histogram analysis method (WHAM) written in Rust. It currently supports potential of mean force (PMF) calculations in multiple dimensions at constant temperature.
 
